
process STIMULUS_SHUFFLE_CSV {

<<<<<<< HEAD
    container 'alessiovignoli3/stimulus:latest'
=======
    container 'alessiovignoli3/stimulus:stimulus_noise'
    label 'process_medium'
>>>>>>> ffd5079d

    input:
    tuple path(original_csv), path(random_parsed_json)

    output:
    // this type of output is so it is more easily unifiable with the output of the noise module.
    tuple val("${original_csv}"), path("*.json"), path(output), emit: csv_shuffled
    stdout emit: standardout

    script:
    output = "${original_csv.baseName}-shuffled.csv"
    """
    launch_shuffle_csv.py -c ${original_csv} -j ${random_parsed_json} -o ${output}
    """
}<|MERGE_RESOLUTION|>--- conflicted
+++ resolved
@@ -1,12 +1,8 @@
 
 process STIMULUS_SHUFFLE_CSV {
 
-<<<<<<< HEAD
     container 'alessiovignoli3/stimulus:latest'
-=======
-    container 'alessiovignoli3/stimulus:stimulus_noise'
     label 'process_medium'
->>>>>>> ffd5079d
 
     input:
     tuple path(original_csv), path(random_parsed_json)
