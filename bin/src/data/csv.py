--- conflicted
+++ resolved
@@ -198,31 +198,6 @@
                 meta_data[f"{name}:{data_type}"] = data[key]
         return input_data, label_data, meta_data
     
-    def parse_csv_to_input_label_meta(self, csv_path: str, load_method: Any) -> Tuple[dict, dict, dict]:
-        """
-        This function reads the csv file into a dictionary, 
-        and then parses each key with the form name:category:type 
-        into three dictionaries, one for each category [input, label, meta].
-        The keys of each new dictionary are in this form name:type.
-        """
-        # read csv file into a dictionary of lists
-        # the keys of the dictionary are the column names and the values are the column values
-        data = load_method(csv_path).to_dict(as_series=False)
-        
-        # parse the dictionary into three dictionaries, one for each category [input, label, meta]
-        input_data, label_data, meta_data = {}, {}, {}
-        for key in data:
-            name, category, data_type = key.split(":")
-            if category.lower() == "input":
-                input_data[f"{name}:{data_type}"] = data[key]
-            elif category.lower() == "label":
-                label_data[f"{name}:{data_type}"] = data[key]
-            elif category.lower() == "meta":
-                meta_data[f"{name}:{data_type}"] = data[key]
-            else:
-                raise ValueError(f"Unknown category {category}, category (the second element of the csv column, seperated by ':') should be input, label or meta. The specified csv column is {key}.")
-        return input_data, label_data, meta_data
-    
     def get_and_encode(self, dictionary: dict, idx: Any) -> dict:
         """
         It gets the data at a given index, and encodes it according to the data_type.
@@ -259,15 +234,12 @@
 
         return output
     
-<<<<<<< HEAD
-=======
     def __len__(self) -> int:
         """
         returns the length of the first list in input, assumes that all are the same length
         """
         return len(list(self.input.values())[0])
     
->>>>>>> 359429c4
     def __getitem__(self, idx: Any) -> dict:
         """
         It gets the data at a given index, and encodes the input and label, leaving meta as it is.
@@ -275,24 +247,6 @@
         # encode input and labels for given index
         x = self.get_and_encode(self.input, idx)
         y = self.get_and_encode(self.label, idx)
-<<<<<<< HEAD
-        return x, y, self.meta
-    
-    def __len__(self) -> int:
-        """
-        returns the length of the first list in input, assumes that all are the same length
-        """
-        return len(list(self.input.values())[0])
-    
-class CsvParser(CsvHandler):
-    """
-    Class for loading
-    """
-
-    def __init__(self, experiment: Any, csv_path: str) -> None:
-        super().__init__(experiment, csv_path)  
-=======
->>>>>>> 359429c4
 
         # get the meta data at the given index for each key
         meta = {}
